--- conflicted
+++ resolved
@@ -334,11 +334,7 @@
 
 
 (defun sm--package-install (package-name)
-<<<<<<< HEAD
-  (package-install package-name))
-=======
   (package-install (sm--as-symbol package-name)))
->>>>>>> b24c7d59
 
 
 (defun sm-debug-msg (format-string &rest args)
@@ -703,7 +699,7 @@
                      :test 'equal))
 
 (defun sm--package-package-installed-p (package-name)
-  (member (sm--as-symbol package-name) 
+  (member (sm--as-symbol package-name)
 	  (sm--package-installed-packages)))
 
 (defun sm--el-get-package-installed-p (package-name)
