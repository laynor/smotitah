;; Super-modular
;; Probably a preloading of certain modules is necessary for some profiles
;; consider giving a hook for module loading

(require 'cl)

;;;; ------------------------------------- Variables -------------------------------------

(defvar sm-profile nil
  "The name of the currently loaded profile")

(defvar sm-unmanaged-profile nil
  "If this is set to T, just load the profile file")

(defvar sm-profile-functions-format "sm-profile-%s-%s"
  "Format string used to calculate the names of the init and post functions for a profile.
  - init function: sm-profile-<profile-name>-init
  - post function: sm-profile-<profile-name>-post")

(defvar sm-active-modules nil
  "List of the modules to be activated by the profile.")

(defvar sm-module-table (make-hash-table :test 'equal)
  "Table of loaded modules. Each module is represented as a property list.")

(defvar  sm-module-functions-format "sm-module-%s-%s"
  "Format string used to calculate the names of the init and post functions for a module.
  - init function: sm-profile-<module name>-init
  - post function: sm-profile-<module name>-post")

(defvar sm-profile-module-integration-file-name-format "%s-%s-%s.el"
  "Format string used to calculate the name of the integration
  files relative to a given module and profile.")

(defvar sm-supported-package-managers '("el-get" "package")
  "Supported package managers.")

(defvar sm-profiles-dir (concat user-emacs-directory "profiles/")
  "Profiles directory.")

(defvar sm-modules-dir (concat user-emacs-directory "modules/")
  "Modules directory.")

(defvar sm-packages-dir (concat user-emacs-directory "packages/")
  "Packages directory")

(defvar sm-directory (file-name-directory load-file-name)
  "Smotitah installation directory.")

(defvar sm-base-profile-file-name (concat sm-profiles-dir "sm-base-profile.el")
  "Base profile file name.")


;;;; ------------------------------------- Utilities -------------------------------------

(defun sm-load-file-if-exists (filename)
  "Loads a file if exists."
  (when (file-exists-p filename)
    (load filename)))

(defun sm-as-string (obj)
  "Converts a symbol or a keyword into a string, or returns OBJ
if it is a string"
  (etypecase obj
    (string obj)
    (symbol (let ((name (symbol-name obj)))
	      (if (= (elt name 0) ?:)
		  (subseq name 1)
		name)))))

(defun sm-as-symbol (obj)
  "Converts a string to a symbol, or returns OBJ if ir is a
symbol."
  (etypecase obj
    (string (intern obj))
    (symbol obj)))


;;;; --------------------------------- Name -> Filename ----------------------------------

(defun sm-profile-filename (profile-name)
  "Returns the file path for a profile named PROFILE-NAME."
  (concat sm-profiles-dir (sm-as-string profile-name) ".el"))

(defun sm-module-filename (module-name)
  "Returns the file path for a module named MODULE-NAME."
  (concat sm-modules-dir (sm-as-string  module-name) ".el"))

(defun sm-package-filename (package-name)
  "Returns the file path for a package named PACKAGE-NAME."
  (concat sm-packages-dir "sm-package-" (sm-as-string package-name) ".el"))

(defun sm-module-package-integration-file (package-name module-name)
  "Returns the file path for the integration file for a package
named PACKAGE-NAME in a module named MODULE-NAME."
  (format "%s/%s/%s-integration.el"
          sm-modules-dir
	  (sm-as-string module-name)
          (sm-as-string package-name)))


;;;; -------------------------------------- Profile --------------------------------------

(defun sm-profile-init-fn (profile-name)
  "Returns a symbol whose name is the name of the intialiation
function for a profile named PROFILE-NAME."
  (intern (format sm-profile-functions-format profile-name "init")))

(defun sm-profile-post-fn (profile-name)
  "Returns a symbol whose name is the name of the post-module-loading
function for a profile named PROFILE-NAME."
  (intern (format sm-profile-functions-format profile-name "post")))

(defun sm-load-profile (profile-name)
  "Loads the profile. This function is part of the framework
startup, and is not meant to be called directly by the user."
  ;; Use the profile file as custom file
  (setq custom-file (sm-profile-filename profile-name))

  ;; Load profile file
  (unless (equal (sm-profile-filename profile-name) sm-base-profile-file-name)
    (load (sm-profile-filename profile-name)))

  ;; Do not do anything if the profile is unmanaged
  (unless sm-unmanaged-profile
    ;; Load the base profile
    (load sm-base-profile-file-name)
    ;; Try to call the profile's init function
    (condition-case nil
	(funcall (sm-profile-init-fn profile-name))
      (error (message "smotitah: no profile initialization function")))
    ;; Load the modules
    (dolist (module sm-active-modules)
      (sm-load-module module))
    ;; Try to call the profile's post module loading function
    (condition-case nil
	(funcall (sm-profile-post-fn profile-name))
      (error (message "smotitah: no profile post-module-loading function")))))

(defun sm-profile-list ()
  "Returns a list of profile files."
  (mapcar 'file-name-sans-extension (directory-files sm-profiles-dir nil ".*.el")))

(defun sm-profile-integrate-module (stage module-name)
  "Loads the integration file for the module named MODULE-NAME
  for the current profile, if found."
  (sm-load-file-if-exists (format sm-profile-module-integration-file-name-format
				  sm-profile
				  module-name
				  stage)))

(defun sm-require-modules (&rest module-names)
  "Add a module dependency. This is meant to be used in a profile file."
  (setf sm-active-modules (append sm-active-modules module-names)))


;;;; -------------------------------------- Modules --------------------------------------

(defun* sm-module (module-name &key unmanaged-p require-packages)
  "Declares a module. This is meant to be called in the module file,
which must be located in your .emacs.d/modules directory, and must be named
sm-module-MODULE-NAME.el."
  (setf (sm-unmanaged-module-p module-name) unmanaged-p)
  (setf (sm-module-packages module-name) require-packages))

(defmacro sm-get-module (module-name)
  "Returns the property list for the module named MODULE-NAME,
which must be loaded."
  `(gethash ,module-name sm-module-table))

(defmacro sm-unmanaged-module-p (module-name)
  "Returns true if the module is unmanaged."
  `(getf (sm-get-module ,module-name) 'unmanaged-p))

(defun  sm-load-module (module-name)
  "Loads the module named MODULE-NAME."
  (interactive "sModule: ")
  (sm-profile-integrate-module :init module-name)
  (sm-do-load-module module-name)
  (sm-profile-integrate-module :post module-name))

(defun sm-module-init-fn (module-name)
  "Returns a symbol named like the initialization function of a
module named MODULE-NAME."
  (intern (format sm-module-functions-format module-name "init")))

(defun sm-module-post-fn (module-name)
  "Returns a symbol named like the post-module-loading function
of a module named MODULE-NAME."
  (intern (format sm-module-functions-format module-name "post")))

(defun sm-do-load-module (module-name)
  "Loads the module, the packages it depends on and the related
integration scripts."
  (interactive "sModule: ")
  (load (sm-module-filename module-name))
  (unless (sm-unmanaged-module-p module-name)
    (funcall (sm-module-init-fn module-name))
    (dolist (package-name (sm-module-packages module-name))
      (sm-package-initialize package-name module-name))
    (funcall (sm-module-post-fn module-name))))

(defmacro sm-module-packages (module-name)
  "Returns the list of packages the module named MODULE-NAME
depends on."
  `(getf (sm-get-module ,module-name) :packages))

(defun sm-module-integrate-package (package-name module-name)
  "Loads the integration files needed to integrate the package
named PACKAGE-NAME in the module named MODULE-NAME."
  (sm-load-file-if-exists (sm-module-package-integration-file package-name module-name)))

(defun sm-module-list ()
  "Returns the list of modules in .emacs.d/modules"
  (mapcar 'file-name-sans-extension (directory-files sm-modules-dir nil ".*.el")))


;;;; ------------------------------------- Packages --------------------------------------

(defun sm-package-installed-packages ()
  "Returns the list of packages installed with package.el."
  (mapcar #'car package-alist))

(defun sm-el-get-installed-packages ()
  "Returns the list of packages installed with el-get."
  (if (fboundp 'el-get-package-is-installed)
      (remove-if-not 'el-get-package-is-installed (el-get-read-all-recipe-names))
    nil))

(defun sm-all-installed-packages ()
  "Returns all the packages installed with the package managers
listed in SM-SUPPORTED-PACKAGE-MANAGERS"
  (remove-duplicates (append (sm-package-installed-packages)
			     (sm-el-get-installed-packages))
		     :test 'equal))

(defun sm-package-installed-p (package-name)
  "Returns t if the package named PACKAGE-NAME is installed with
any of the package managers listed in
SM-SUPPORTED-PACKAGE-MANAGERS, nil otherwise."
  (member (sm-as-symbol package-name) (sm-all-installed-packages)))

(defun* sm-package-initialize (package-name &optional module-name user-managed-p)
  "Initializes the package named PACKAGE-NAME. If MODULE-NAME is provided,
it also loads the related integration scripts.  If user-managed-p
is t, just load the package file found in .emacs.d/packages."
  (unless user-managed-p
    (sm-install-package-if-needed package-name))
  (sm-load-package-file-if-exists (sm-package-filename package-name))
  (when module-name
    (sm-module-integrate-package package-name module-name)))


(defun sm-install-package-if-needed (package-name)
  "Checks if package-name has been installed with any of the
supported package managers, and interactively installs it if not
present."
  (interactive "sPackage-name: ")
  (while (not (sm-package-installed-p package-name))
    (let ((package-manager (sm-as-symbol
			    (ido-completing-read (format "Install %s with: "
							 (sm-as-string package-name))
						 sm-supported-package-managers))))

      (case package-manager
	(el-get (el-get-install package-name))
	(package (package-install package-name))))))

(defun sm-load-package-file-if-exists (package-file-name)
  "Loads a package file if present."
  (sm-load-file-if-exists
   package-file-name))


;;;; ---------------------------------- Initialization -----------------------------------
(defun sm-create-directories-if-needed ()
<<<<<<< HEAD
  (ignore-errors (make-directory sm-profiles-dir)
                 (make-directory sm-modules-dir)
                 (make-directory sm-packages-dir))
=======
  "Creates the profiles, modules and packages directories in your
user emacs dir if not present"
  (ignore-errors (make-directory (concat sm-profiles-dir))
                 (make-directory (concat sm-modules-dir))
                 (make-directory (concat sm-packages-dir)))
>>>>>>> 016bc888
  (assert (every 'file-exists-p (list sm-profiles-dir sm-modules-dir sm-packages-dir))
          nil "smotitah: Cannot create profiles, modules, packages directories in %s"
          user-emacs-directory))

(defun sm-create-base-profile-file-if-needed ()
  "Creates the file sm-base-profile.el in your profiles directory
if not present."
  (unless (file-exists-p sm-base-profile-file-name)
    (copy-file (concat sm-directory "sm-base-profile-template.el")
               sm-base-profile-file-name)))

(defun sm-initialize ()
  "Initializes the smotitah configuration framework."
  (interactive)
  (sm-create-directories-if-needed)
  (sm-create-base-profile-file-if-needed)
  (setq sm-profile (getenv "EMACS_PROFILE"))
  (unless sm-profile
    (setq sm-profile (sm-select-profile-interactively)))
  (sm-load-profile sm-profile))


(defun sm-select-profile-interactively ()
  "Prompts the user to select a profile to load."
  (interactive)
  (ido-completing-read "Load Profile: " (sm-profile-list)))

;;;; ----------------------------------- User commands -----------------------------------

;; (defun sm-integrate-module (profile-name module-name)
;;   (interactive (let ((pname (ido-completing-read "Integrate in profile: " (sm-profile-list) nil t)))
;;                  (module-name

(provide 'smotitah)<|MERGE_RESOLUTION|>--- conflicted
+++ resolved
@@ -274,17 +274,11 @@
 
 ;;;; ---------------------------------- Initialization -----------------------------------
 (defun sm-create-directories-if-needed ()
-<<<<<<< HEAD
+  "Creates the profiles, modules and packages directories in your
+user emacs dir if not present"
   (ignore-errors (make-directory sm-profiles-dir)
                  (make-directory sm-modules-dir)
                  (make-directory sm-packages-dir))
-=======
-  "Creates the profiles, modules and packages directories in your
-user emacs dir if not present"
-  (ignore-errors (make-directory (concat sm-profiles-dir))
-                 (make-directory (concat sm-modules-dir))
-                 (make-directory (concat sm-packages-dir)))
->>>>>>> 016bc888
   (assert (every 'file-exists-p (list sm-profiles-dir sm-modules-dir sm-packages-dir))
           nil "smotitah: Cannot create profiles, modules, packages directories in %s"
           user-emacs-directory))
